--- conflicted
+++ resolved
@@ -507,7 +507,6 @@
     Ok(builder.build_int_to_ptr(effective_address_int, ptr_ty, &state.var_name()))
 }
 
-<<<<<<< HEAD
 fn emit_stack_map(
     _module_info: &ModuleInfo,
     intrinsics: &Intrinsics,
@@ -542,78 +541,9 @@
     params.extend_from_slice(&state.stack);
     value_semantics.extend((0..state.stack.len()).map(ValueSemantic::WasmStack));
 
-    // FIXME: Information below is needed for Abstract -> Runtime state transform.
-    // Commented out to accelerate compilation and reduce memory usage.
-    // Check this again when we support "full" LLVM OSR.
-    /*
-    params.push(ctx.basic());
-    value_semantics.push(ValueSemantic::Ctx);
-
-    if module_info.memories.len() + module_info.imported_memories.len() > 0 {
-        let cache = ctx.memory(MemoryIndex::new(0), intrinsics);
-        match cache {
-            MemoryCache::Dynamic { ptr_to_base_ptr, ptr_to_bounds } => {
-                params.push(ptr_to_base_ptr.as_basic_value_enum());
-                value_semantics.push(ValueSemantic::PointerToMemoryBase);
-
-                params.push(ptr_to_bounds.as_basic_value_enum());
-                value_semantics.push(ValueSemantic::PointerToMemoryBound);
-            }
-            MemoryCache::Static { base_ptr, bounds } => {
-                params.push(base_ptr.as_basic_value_enum());
-                value_semantics.push(ValueSemantic::MemoryBase);
-
-                params.push(bounds.as_basic_value_enum());
-                value_semantics.push(ValueSemantic::MemoryBound);
-            }
-        }
-    }
-
-    if module_info.tables.len() + module_info.imported_tables.len() > 0 {
-        let (ptr_to_base_ptr, ptr_to_bounds) = ctx.table_prepare(TableIndex::new(0), intrinsics);
-
-        params.push(ptr_to_base_ptr.as_basic_value_enum());
-        value_semantics.push(ValueSemantic::PointerToTableBase);
-
-        params.push(ptr_to_bounds.as_basic_value_enum());
-        value_semantics.push(ValueSemantic::PointerToMemoryBound);
-    }
-
-    if module_info.globals.len() + module_info.imported_globals.len() > 0 {
-        for i in 0..module_info.globals.len() + module_info.imported_globals.len() {
-            let cache = ctx.global_cache(GlobalIndex::new(i), intrinsics);
-            match cache {
-                GlobalCache::Const { value } => {
-                    params.push(value);
-                    value_semantics.push(ValueSemantic::Global(i));
-                }
-                GlobalCache::Mut { ptr_to_value } => {
-                    params.push(ptr_to_value.as_basic_value_enum());
-                    value_semantics.push(ValueSemantic::PointerToGlobal(i));
-                }
-            }
-
-        }
-    }
-
-    if module_info.imported_functions.len() > 0 {
-        // TODO: Optimize this
-        for i in 0..module_info.imported_functions.len() {
-            let (func_ptr, ctx_ptr) = ctx.imported_func(ImportedFuncIndex::new(i), intrinsics);
-
-            params.push(func_ptr.as_basic_value_enum());
-            value_semantics.push(ValueSemantic::ImportedFuncPointer(i));
-
-            params.push(ctx_ptr.as_basic_value_enum());
-            value_semantics.push(ValueSemantic::ImportedFuncCtx(i));
-        }
-    }
-
-    params.push(ctx.signal_mem().as_basic_value_enum());
-    value_semantics.push(ValueSemantic::SignalMem);
-
-    // TODO: sigindices
-    */
+    // FIXME: Information needed for Abstract -> Runtime state transform is not fully preserved
+    // to accelerate compilation and reduce memory usage. Check this again when we try to support
+    // "full" LLVM OSR.
 
     assert_eq!(params.len(), value_semantics.len() + 2);
 
@@ -659,7 +589,8 @@
         value_semantics: vec![],
         is_start: false,
     });
-=======
+}
+
 fn trap_if_misaligned(
     builder: &Builder,
     intrinsics: &Intrinsics,
@@ -711,7 +642,6 @@
     builder.build_unreachable();
 
     builder.position_at_end(&continue_block);
->>>>>>> a7c70043
 }
 
 #[derive(Debug)]
