--- conflicted
+++ resolved
@@ -5,7 +5,7 @@
 use anyhow::{bail, Context};
 use colored::Colorize;
 use dialoguer::Confirm;
-use edge_schema::schema::{StringWebcIdent, PackageSpecifier};
+use edge_schema::schema::{PackageSpecifier, StringWebcIdent};
 use is_terminal::IsTerminal;
 use wasmer_api::{
     types::{DeployAppVersion, Package, UserWithNamespaces},
@@ -111,10 +111,6 @@
 
 struct AppCreatorOutput {
     app: AppConfigV1,
-<<<<<<< HEAD
-    pkg: PackageSpecifier,
-=======
->>>>>>> fe3c6d04
     api_pkg: Option<Package>,
     local_package: Option<(PathBuf, wasmer_toml::Manifest)>,
 }
