use crate::js::export::VMMemory;
use crate::js::exports::{ExportError, Exportable};
use crate::js::externals::{Extern, VMExtern};
use crate::js::store::{AsStoreMut, AsStoreRef, InternalStoreHandle, StoreHandle, StoreObjects};
use crate::js::{MemoryAccessError, MemoryType};
use std::marker::PhantomData;
use std::mem::MaybeUninit;
use std::slice;
#[cfg(feature = "tracing")]
use tracing::warn;

use wasm_bindgen::prelude::*;
use wasm_bindgen::JsCast;
use wasmer_types::{Pages, WASM_PAGE_SIZE};

use super::MemoryView;

pub use wasmer_types::MemoryError;

#[wasm_bindgen]
extern "C" {
    /// [MDN documentation](https://developer.mozilla.org/en-US/docs/Web/JavaScript/Reference/Global_Objects/WebAssembly/Memory)
    #[wasm_bindgen(js_namespace = WebAssembly, extends = js_sys::Object, typescript_type = "WebAssembly.Memory")]
    #[derive(Clone, Debug, PartialEq, Eq)]
    pub type JSMemory;

    /// The `grow()` protoype method of the `Memory` object increases the
    /// size of the memory instance by a specified number of WebAssembly
    /// pages.
    ///
    /// Takes the number of pages to grow (64KiB in size) and returns the
    /// previous size of memory, in pages.
    ///
    /// # Reimplementation
    ///
    /// We re-implement `WebAssembly.Memory.grow` because it is
    /// different from what `wasm-bindgen` declares. It marks the function
    /// as `catch`, which means it can throw an exception.
    ///
    /// See [the opened patch](https://github.com/rustwasm/wasm-bindgen/pull/2599).
    ///
    /// # Exceptions
    ///
    /// A `RangeError` is thrown if adding pages would exceed the maximum
    /// memory.
    ///
    /// [MDN documentation](https://developer.mozilla.org/en-US/docs/Web/JavaScript/Reference/Global_Objects/WebAssembly/Memory/grow)
    #[wasm_bindgen(catch, method, js_namespace = WebAssembly)]
    pub fn grow(this: &JSMemory, pages: u32) -> Result<u32, JsValue>;
}

/// A WebAssembly `memory` instance.
///
/// A memory instance is the runtime representation of a linear memory.
/// It consists of a vector of bytes and an optional maximum size.
///
/// The length of the vector always is a multiple of the WebAssembly
/// page size, which is defined to be the constant 65536 – abbreviated 64Ki.
/// Like in a memory type, the maximum size in a memory instance is
/// given in units of this page size.
///
/// A memory created by the host or in WebAssembly code will be accessible and
/// mutable from both host and WebAssembly.
///
/// Spec: <https://webassembly.github.io/spec/core/exec/runtime.html#memory-instances>
#[derive(Debug, Clone)]
pub struct Memory {
    pub(crate) handle: StoreHandle<VMMemory>,
}

unsafe impl Send for Memory {}
unsafe impl Sync for Memory {}

impl Memory {
    /// Creates a new host `Memory` from the provided [`MemoryType`].
    ///
    /// This function will construct the `Memory` using the store
    /// [`BaseTunables`][crate::js::tunables::BaseTunables].
    ///
    /// # Example
    ///
    /// ```
    /// # use wasmer::{Memory, MemoryType, Pages, Store, Type, Value};
    /// # let mut store = Store::default();
    /// #
    /// let m = Memory::new(&store, MemoryType::new(1, None, false)).unwrap();
    /// ```
    pub fn new(store: &mut impl AsStoreMut, ty: MemoryType) -> Result<Self, MemoryError> {
        let vm_memory = VMMemory::new(Self::new_internal(ty.clone())?, ty);
        Ok(Self::from_vm_export(store, vm_memory))
    }

    pub(crate) fn new_internal(ty: MemoryType) -> Result<js_sys::WebAssembly::Memory, MemoryError> {
        let descriptor = js_sys::Object::new();
<<<<<<< HEAD
=======
        // Annotation is here to prevent spurious IDE warnings.
>>>>>>> 07851371
        #[allow(unused_unsafe)]
        unsafe {
            js_sys::Reflect::set(&descriptor, &"initial".into(), &ty.minimum.0.into()).unwrap();
            if let Some(max) = ty.maximum {
                js_sys::Reflect::set(&descriptor, &"maximum".into(), &max.0.into()).unwrap();
            }
            js_sys::Reflect::set(&descriptor, &"shared".into(), &ty.shared.into()).unwrap();
        }

        let js_memory = js_sys::WebAssembly::Memory::new(&descriptor)
            .map_err(|_e| MemoryError::Generic("Error while creating the memory".to_owned()))?;

        Ok(js_memory)
    }

    /// Creates a new host `Memory` from provided JavaScript memory.
    pub fn new_raw(
        store: &mut impl AsStoreMut,
        js_memory: js_sys::WebAssembly::Memory,
        ty: MemoryType,
    ) -> Result<Self, MemoryError> {
        let vm_memory = VMMemory::new(js_memory, ty);
        let handle = StoreHandle::new(store.objects_mut(), vm_memory);
        Ok(Self::from_vm_extern(store, handle.internal_handle()))
    }

    /// Create a memory object from an existing memory and attaches it to the store
    pub fn new_from_existing(new_store: &mut impl AsStoreMut, memory: VMMemory) -> Self {
        let handle = StoreHandle::new(new_store.objects_mut(), memory);
        Self::from_vm_extern(new_store, handle.internal_handle())
    }

    /// To `VMExtern`.
    pub(crate) fn to_vm_extern(&self) -> VMExtern {
        VMExtern::Memory(self.handle.internal_handle())
    }

    /// Returns the [`MemoryType`] of the `Memory`.
    ///
    /// # Example
    ///
    /// ```
    /// # use wasmer::{Memory, MemoryType, Pages, Store, Type, Value};
    /// # let mut store = Store::default();
    /// #
    /// let mt = MemoryType::new(1, None, false);
    /// let m = Memory::new(&store, mt).unwrap();
    ///
    /// assert_eq!(m.ty(), mt);
    /// ```
    pub fn ty(&self, store: &impl AsStoreRef) -> MemoryType {
        self.handle.get(store.as_store_ref().objects()).ty
    }

    /// Creates a view into the memory that then allows for
    /// read and write
    pub fn view(&self, store: &impl AsStoreRef) -> MemoryView {
        MemoryView::new(self, store)
    }

    /// Grow memory by the specified amount of WebAssembly [`Pages`] and return
    /// the previous memory size.
    ///
    /// # Example
    ///
    /// ```
    /// # use wasmer::{Memory, MemoryType, Pages, Store, Type, Value, WASM_MAX_PAGES};
    /// # let mut store = Store::default();
    /// #
    /// let m = Memory::new(&store, MemoryType::new(1, Some(3), false)).unwrap();
    /// let p = m.grow(2).unwrap();
    ///
    /// assert_eq!(p, Pages(1));
    /// assert_eq!(m.size(), Pages(3));
    /// ```
    ///
    /// # Errors
    ///
    /// Returns an error if memory can't be grown by the specified amount
    /// of pages.
    ///
    /// ```should_panic
    /// # use wasmer::{Memory, MemoryType, Pages, Store, Type, Value, WASM_MAX_PAGES};
    /// # let mut store = Store::default();
    /// #
    /// let m = Memory::new(&store, MemoryType::new(1, Some(1), false)).unwrap();
    ///
    /// // This results in an error: `MemoryError::CouldNotGrow`.
    /// let s = m.grow(1).unwrap();
    /// ```
    pub fn grow<IntoPages>(
        &self,
        store: &mut impl AsStoreMut,
        delta: IntoPages,
    ) -> Result<Pages, MemoryError>
    where
        IntoPages: Into<Pages>,
    {
        let pages = delta.into();
        let js_memory = &self.handle.get_mut(store.objects_mut()).memory;
        let our_js_memory: &JSMemory = JsCast::unchecked_from_js_ref(js_memory);
        let new_pages = our_js_memory.grow(pages.0).map_err(|err| {
            if err.is_instance_of::<js_sys::RangeError>() {
                MemoryError::CouldNotGrow {
                    current: self.view(&store.as_store_ref()).size(),
                    attempted_delta: pages,
                }
            } else {
                MemoryError::Generic(err.as_string().unwrap())
            }
        })?;
        Ok(Pages(new_pages))
    }

    /// Copies the memory to a new store and returns a memory reference to it
    pub fn copy_to_store(
        &self,
        store: &impl AsStoreRef,
        new_store: &mut impl AsStoreMut,
    ) -> Result<Self, MemoryError> {
        // Create the new memory using the parameters of the existing memory
        let view = self.view(store);
        let ty = self.ty(store);
        let amount = view.data_size() as usize;

        let new_memory = Self::new(new_store, ty)?;
        let mut new_view = new_memory.view(&new_store);
        let new_view_size = new_view.data_size() as usize;
        if amount > new_view_size {
            let delta = amount - new_view_size;
            let pages = ((delta - 1) / WASM_PAGE_SIZE) + 1;
            new_memory.grow(new_store, Pages(pages as u32))?;
            new_view = new_memory.view(&new_store);
        }

        // Copy the bytes
        view.copy_to_memory(amount as u64, &new_view)
            .map_err(|err| MemoryError::Generic(err.to_string()))?;

        // Return the new memory
        Ok(new_memory)
    }

    pub(crate) fn from_vm_export(store: &mut impl AsStoreMut, vm_memory: VMMemory) -> Self {
        Self {
            handle: StoreHandle::new(store.objects_mut(), vm_memory),
        }
    }

    pub(crate) fn from_vm_extern(
        store: &mut impl AsStoreMut,
        internal: InternalStoreHandle<VMMemory>,
    ) -> Self {
        Self {
            handle: unsafe {
                StoreHandle::from_internal(store.as_store_ref().objects().id(), internal)
            },
        }
    }

    /// Attempts to clone this memory (if its clonable)
    pub fn try_clone(&self, store: &impl AsStoreRef) -> Option<VMMemory> {
        let mem = self.handle.get(store.as_store_ref().objects());
        mem.try_clone()
    }

    /// Checks whether this `Global` can be used with the given context.
    pub fn is_from_store(&self, store: &impl AsStoreRef) -> bool {
        self.handle.store_id() == store.as_store_ref().objects().id()
    }

    /// Copies this memory to a new memory
    pub fn duplicate(&mut self, store: &impl AsStoreRef) -> Result<VMMemory, MemoryError> {
        let mem = self.handle.get(store.as_store_ref().objects());
        mem.duplicate()
    }
}

impl std::cmp::PartialEq for Memory {
    fn eq(&self, other: &Self) -> bool {
        self.handle == other.handle
    }
}

impl<'a> Exportable<'a> for Memory {
    fn get_self_from_extern(_extern: &'a Extern) -> Result<&'a Self, ExportError> {
        match _extern {
            Extern::Memory(memory) => Ok(memory),
            _ => Err(ExportError::IncompatibleType),
        }
    }
}

/// Underlying buffer for a memory.
#[derive(Copy, Clone)]
pub(crate) struct MemoryBuffer<'a> {
    pub(crate) base: *mut js_sys::Uint8Array,
    pub(crate) marker: PhantomData<(&'a Memory, &'a StoreObjects)>,
}

impl<'a> MemoryBuffer<'a> {
    pub(crate) fn read(&self, offset: u64, buf: &mut [u8]) -> Result<(), MemoryAccessError> {
        let end = offset
            .checked_add(buf.len() as u64)
            .ok_or(MemoryAccessError::Overflow)?;
        let view = unsafe { &*(self.base) };
        if end > view.length().into() {
            #[cfg(feature = "tracing")]
            warn!(
                "attempted to read ({} bytes) beyond the bounds of the memory view ({} > {})",
                buf.len(),
                end,
                view.length()
            );
            return Err(MemoryAccessError::HeapOutOfBounds);
        }
        view.subarray(offset as _, end as _)
            .copy_to(unsafe { &mut slice::from_raw_parts_mut(buf.as_mut_ptr(), buf.len()) });
        Ok(())
    }

    pub(crate) fn read_uninit<'b>(
        &self,
        offset: u64,
        buf: &'b mut [MaybeUninit<u8>],
    ) -> Result<&'b mut [u8], MemoryAccessError> {
        let end = offset
            .checked_add(buf.len() as u64)
            .ok_or(MemoryAccessError::Overflow)?;
        let view = unsafe { &*(self.base) };
        if end > view.length().into() {
            #[cfg(feature = "tracing")]
            warn!(
                "attempted to read ({} bytes) beyond the bounds of the memory view ({} > {})",
                buf.len(),
                end,
                view.length()
            );
            return Err(MemoryAccessError::HeapOutOfBounds);
        }
        let buf_ptr = buf.as_mut_ptr() as *mut u8;
        view.subarray(offset as _, end as _)
            .copy_to(unsafe { &mut slice::from_raw_parts_mut(buf_ptr, buf.len()) });

        Ok(unsafe { slice::from_raw_parts_mut(buf_ptr, buf.len()) })
    }

    pub(crate) fn write(&self, offset: u64, data: &[u8]) -> Result<(), MemoryAccessError> {
        let end = offset
            .checked_add(data.len() as u64)
            .ok_or(MemoryAccessError::Overflow)?;
        let view = unsafe { &mut *(self.base) };
        if end > view.length().into() {
            #[cfg(feature = "tracing")]
            warn!(
                "attempted to write ({} bytes) beyond the bounds of the memory view ({} > {})",
                data.len(),
                end,
                view.length()
            );
            return Err(MemoryAccessError::HeapOutOfBounds);
        }
        view.subarray(offset as _, end as _).copy_from(data);

        Ok(())
    }
}<|MERGE_RESOLUTION|>--- conflicted
+++ resolved
@@ -92,10 +92,7 @@
 
     pub(crate) fn new_internal(ty: MemoryType) -> Result<js_sys::WebAssembly::Memory, MemoryError> {
         let descriptor = js_sys::Object::new();
-<<<<<<< HEAD
-=======
         // Annotation is here to prevent spurious IDE warnings.
->>>>>>> 07851371
         #[allow(unused_unsafe)]
         unsafe {
             js_sys::Reflect::set(&descriptor, &"initial".into(), &ty.minimum.0.into()).unwrap();
