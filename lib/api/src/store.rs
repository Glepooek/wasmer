use crate::tunables::Tunables;
#[cfg(all(feature = "compiler", feature = "engine"))]
use wasmer_compiler::CompilerConfig;
use wasmer_engine::Tunables as BaseTunables;

use std::sync::Arc;
use wasmer_engine::Engine;

/// The store is what holds the directives to the `wasmer` crate, and
/// siblings, to act as expected. It holds the engine (that is
/// —amongst many things— used to compile the Wasm bytes into a valid
/// module artifact), in addition to the tunables (that is used to
/// create the memories, tables and globals).
#[derive(Clone)]
pub struct Store {
    engine: Arc<dyn Engine + Send + Sync>,
    tunables: Arc<dyn BaseTunables + Send + Sync>,
}

impl Store {
<<<<<<< HEAD
    /// Creates a new `Store` with a specific `Engine`.
    pub fn new<E>(engine: &E) -> Store
=======
    pub fn new<E>(engine: &E) -> Self
>>>>>>> 627bd95e
    where
        E: Engine + ?Sized,
    {
        Self {
            engine: engine.cloned(),
            tunables: Arc::new(Tunables::for_target(engine.target())),
        }
    }

    /// Creates a new `Store` with a specific `Engine` and a specific
    /// `Tunables`.
    pub fn new_with_tunables<E>(
        engine: &E,
        tunables: impl BaseTunables + Send + Sync + 'static,
    ) -> Self
    where
        E: Engine + ?Sized,
    {
        Self {
            engine: engine.cloned(),
            tunables: Arc::new(tunables),
        }
    }

    /// Returns the tunables.
    pub fn tunables(&self) -> &dyn BaseTunables {
        self.tunables.as_ref()
    }

    /// Returns the engine.
    pub fn engine(&self) -> &Arc<dyn Engine + Send + Sync> {
        &self.engine
    }

<<<<<<< HEAD
    /// Checks whether two stores are identical. A store is considered
    /// equal to another store if both have the same engine. The
    /// tunables are excluded from the logic.
    pub fn same(a: &Store, b: &Store) -> bool {
=======
    pub fn same(a: &Self, b: &Self) -> bool {
>>>>>>> 627bd95e
        a.engine.id() == b.engine.id()
    }
}

impl PartialEq for Store {
    fn eq(&self, other: &Self) -> bool {
        Self::same(self, other)
    }
}

// We only implement default if we have assigned a default compiler and engine
#[cfg(all(feature = "default-compiler", feature = "default-engine"))]
impl Default for Store {
    fn default() -> Self {
        // We store them on a function that returns to make
        // sure this function doesn't emit a compile error even if
        // more than one compiler is enabled.
        #[allow(unreachable_code)]
        fn get_config() -> impl CompilerConfig + Send + Sync {
            cfg_if::cfg_if! {
                if #[cfg(feature = "default-cranelift")] {
                    wasmer_compiler_cranelift::Cranelift::default()
                } else if #[cfg(feature = "default-llvm")] {
                    wasmer_compiler_llvm::LLVM::default()
                } else if #[cfg(feature = "default-singlepass")] {
                    wasmer_compiler_singlepass::Singlepass::default()
                } else {
                    compile_error!("No default compiler chosen")
                }
            }
        }

        #[allow(unreachable_code)]
        fn get_engine(config: impl CompilerConfig + Send + Sync) -> impl Engine + Send + Sync {
            cfg_if::cfg_if! {
                if #[cfg(feature = "default-jit")] {
                    wasmer_engine_jit::JIT::new(&config)
                        .engine()
                } else if #[cfg(feature = "default-native")] {
                    wasmer_engine_native::Native::new(&config)
                        .engine()
                } else {
                    compile_error!("No default engine chosen")
                }
            }
        }

        let config = get_config();
        let engine = get_engine(config);
        let tunables = Tunables::for_target(engine.target());
        Store {
            engine: Arc::new(engine),
            tunables: Arc::new(tunables),
        }
    }
}

pub trait StoreObject {
    fn comes_from_same_store(&self, store: &Store) -> bool;
}<|MERGE_RESOLUTION|>--- conflicted
+++ resolved
@@ -18,12 +18,8 @@
 }
 
 impl Store {
-<<<<<<< HEAD
     /// Creates a new `Store` with a specific `Engine`.
-    pub fn new<E>(engine: &E) -> Store
-=======
     pub fn new<E>(engine: &E) -> Self
->>>>>>> 627bd95e
     where
         E: Engine + ?Sized,
     {
@@ -58,14 +54,10 @@
         &self.engine
     }
 
-<<<<<<< HEAD
     /// Checks whether two stores are identical. A store is considered
     /// equal to another store if both have the same engine. The
     /// tunables are excluded from the logic.
-    pub fn same(a: &Store, b: &Store) -> bool {
-=======
     pub fn same(a: &Self, b: &Self) -> bool {
->>>>>>> 627bd95e
         a.engine.id() == b.engine.id()
     }
 }
