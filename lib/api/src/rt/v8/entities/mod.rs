--- conflicted
+++ resolved
@@ -8,9 +8,7 @@
 pub(crate) mod module;
 pub(crate) mod store;
 pub(crate) mod table;
-<<<<<<< HEAD
 pub(crate) mod tag;
-=======
 
 pub(self) fn check_isolate(store: &impl crate::AsStoreRef) {
     let store = store.as_store_ref();
@@ -19,5 +17,4 @@
     if v8_store.thread_id != std::thread::current().id() {
         panic!("Fatal error (v8): current thread is different from the thread the store was created in!");
     }
-}
->>>>>>> afb60911
+}