--- conflicted
+++ resolved
@@ -115,15 +115,12 @@
 rustc_version = "0.4"
 
 [dev-dependencies]
-<<<<<<< HEAD
-wasmer = { version = "=4.2.5", path = "lib/api", default-features = false}
-=======
+
 wasmer = { version = "=4.3.0", path = "lib/api", features = [
     "compiler",
     "singlepass",
     "sys",
 ] }
->>>>>>> 18d03585
 anyhow = "1.0"
 criterion = { version = "0.5", default-features = false }
 clap = { version = "=4.4.11" }
